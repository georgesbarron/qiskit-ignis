--- conflicted
+++ resolved
@@ -41,14 +41,9 @@
                  num_qubits: Optional[int] = None):
         """Initialize a TensorMeasurementMitigator"""
         if num_qubits is None:
-<<<<<<< HEAD
             self._num_qubits = 1 + max([max([max(gen[2]) for gen in generators])])
         else:
             self._num_qubits = num_qubits
-=======
-            self._num_qubits = 1 + max(
-                [max([max(gen[2]) for gen in generators])])
->>>>>>> 82d444b6
         # Filter non-zero rates for generator
         nz_rates = []
         nz_generators = []
